////////////////////////////////////////////////////////////////////////////
//
// Copyright 2015 Realm Inc.
//
// Licensed under the Apache License, Version 2.0 (the "License");
// you may not use this file except in compliance with the License.
// You may obtain a copy of the License at
//
// http://www.apache.org/licenses/LICENSE-2.0
//
// Unless required by applicable law or agreed to in writing, software
// distributed under the License is distributed on an "AS IS" BASIS,
// WITHOUT WARRANTIES OR CONDITIONS OF ANY KIND, either express or implied.
// See the License for the specific language governing permissions and
// limitations under the License.
//
////////////////////////////////////////////////////////////////////////////

#include "shared_realm.hpp"

#include "binding_context.hpp"
#include "impl/realm_coordinator.hpp"
#include "impl/transact_log_handler.hpp"
#include "object_schema.hpp"
#include "object_store.hpp"
#include "schema.hpp"
#include "util/format.hpp"

#include <realm/group_shared.hpp>
#include <realm/commit_log.hpp>
#include <realm/sync/history.hpp>

using namespace realm;
using namespace realm::_impl;

<<<<<<< HEAD
Realm::Config::Config(const Config& c)
: path(c.path)
, encryption_key(c.encryption_key)
, sync_server_url(c.sync_server_url)
, sync_user_token(c.sync_user_token)
, logger(c.logger)
, schema_version(c.schema_version)
, migration_function(c.migration_function)
, delete_realm_if_migration_needed(c.delete_realm_if_migration_needed)
, read_only(c.read_only)
, in_memory(c.in_memory)
, cache(c.cache)
, disable_format_upgrade(c.disable_format_upgrade)
, automatic_change_notifications(c.automatic_change_notifications)
=======
Realm::Realm(Config config)
: m_config(std::move(config))
>>>>>>> 39248e24
{
    open_with_config(m_config, m_history, m_shared_group, m_read_only_group, this);

    if (m_read_only_group) {
        m_group = m_read_only_group.get();
    }
}

void Realm::init(std::shared_ptr<_impl::RealmCoordinator> coordinator)
{
    // if there is an existing realm at the current path steal its schema/column mapping
    if (auto existing = coordinator ? coordinator->get_schema() : nullptr) {
        m_schema = *existing;
        m_schema_version = coordinator->get_schema_version();
    }
    else {
        // otherwise get the schema from the group
        m_schema_version = ObjectStore::get_schema_version(read_group());
        m_schema = ObjectStore::schema_from_group(read_group());

        if (m_shared_group) {
            m_schema_transaction_version = m_shared_group->get_version_of_current_transaction().version;
            m_shared_group->end_read();
            m_group = nullptr;
        }
    }

    m_coordinator = std::move(coordinator);

    if (m_config.schema) {
        try {
            auto schema = std::move(*m_config.schema);
            m_config.schema = util::none;
            update_schema(std::move(schema), m_config.schema_version,
                          std::move(m_config.migration_function));
        }
        catch (...) {
            m_coordinator = nullptr; // don't try to unregister in the destructor as it'll deadlock
            throw;
        }
    }

}

REALM_NOINLINE static void translate_file_exception(StringData path, bool read_only=false)
{
    try {
        throw;
    }
    catch (util::File::PermissionDenied const& ex) {
        throw RealmFileException(RealmFileException::Kind::PermissionDenied, ex.get_path(),
                                 util::format("Unable to open a realm at path '%1'. Please use a path where your app has %2 permissions.",
                                              ex.get_path(), read_only ? "read" : "read-write"),
                                 ex.what());
    }
    catch (util::File::Exists const& ex) {
        throw RealmFileException(RealmFileException::Kind::Exists, ex.get_path(),
                                 util::format("File at path '%1' already exists.", ex.get_path()),
                                 ex.what());
    }
    catch (util::File::NotFound const& ex) {
        throw RealmFileException(RealmFileException::Kind::NotFound, ex.get_path(),
                                 util::format("Directory at path '%1' does not exist.", ex.get_path()), ex.what());
    }
    catch (util::File::AccessError const& ex) {
        // Errors for `open()` include the path, but other errors don't. We
        // don't want two copies of the path in the error, so strip it out if it
        // appears, and then include it in our prefix.
        std::string underlying = ex.what();
        auto pos = underlying.find(ex.get_path());
        if (pos != std::string::npos && pos > 0) {
            // One extra char at each end for the quotes
            underlying.replace(pos - 1, ex.get_path().size() + 2, "");
        }
        throw RealmFileException(RealmFileException::Kind::AccessError, ex.get_path(),
                                 util::format("Unable to open a realm at path '%1': %2.", ex.get_path(), underlying), ex.what());
    }
    catch (IncompatibleLockFile const& ex) {
        throw RealmFileException(RealmFileException::Kind::IncompatibleLockFile, path,
                                 "Realm file is currently open in another process "
                                 "which cannot share access with this process. "
                                 "All processes sharing a single file must be the same architecture.",
                                 ex.what());
    }
    catch (FileFormatUpgradeRequired const& ex) {
        throw RealmFileException(RealmFileException::Kind::FormatUpgradeRequired, path,
                                 "The Realm file format must be allowed to be upgraded "
                                 "in order to proceed.",
                                 ex.what());
    }
}

void Realm::open_with_config(const Config& config,
                             std::unique_ptr<Replication>& history,
                             std::unique_ptr<SharedGroup>& shared_group,
                             std::unique_ptr<Group>& read_only_group,
                             Realm* realm)
{
    if (config.encryption_key.data() && config.encryption_key.size() != 64) {
        throw InvalidEncryptionKeyException();
    }
    try {
        if (config.read_only()) {
            read_only_group = std::make_unique<Group>(config.path, config.encryption_key.data(), Group::mode_ReadOnly);
        }
        else {
            // FIXME: The SharedGroup constructor, when called below, will
            // throw a C++ exception if server_synchronization_mode is
            // inconsistent with the accessed Realm file. This exception
            // probably has to be transmuted to an NSError.
            bool server_synchronization_mode = bool(config.sync_server_url);
            if (server_synchronization_mode) {
                history = realm::sync::make_sync_history(config.path);
            }
            else {
                history = realm::make_client_history(config.path, config.encryption_key.data());
            }
            SharedGroup::DurabilityLevel durability = config.in_memory ? SharedGroup::durability_MemOnly :
                                                                           SharedGroup::durability_Full;
            shared_group = std::make_unique<SharedGroup>(*history, durability, config.encryption_key.data(), !config.disable_format_upgrade,
                                                         [&](int from_version, int to_version) {
                if (realm) {
                    realm->upgrade_initial_version = from_version;
                    realm->upgrade_final_version = to_version;
                }
            });
        }
    }
    catch (...) {
<<<<<<< HEAD
        translate_file_exception(config.path, config.read_only);
    }
}

void Realm::init(std::shared_ptr<RealmCoordinator> coordinator)
{
    m_coordinator = std::move(coordinator);

    // if there is an existing realm at the current path steal its schema/column mapping
    if (auto existing = m_coordinator->get_schema()) {
        m_config.schema = std::make_unique<Schema>(*existing);
        return;
    }

    try {
        // otherwise get the schema from the group
        auto target_schema = std::move(m_config.schema);
        auto target_schema_version = m_config.schema_version;
        m_config.schema_version = ObjectStore::get_schema_version(read_group());
        m_config.schema = std::make_unique<Schema>(ObjectStore::schema_from_group(read_group()));

        // if a target schema is supplied, verify that it matches or migrate to
        // it, as neeeded
        if (target_schema) {
            if (m_config.read_only) {
                if (m_config.schema_version == ObjectStore::NotVersioned) {
                    throw UninitializedRealmException("Can't open an un-initialized Realm without a Schema");
                }
                target_schema->validate();
                ObjectStore::verify_schema(*m_config.schema, *target_schema, true);
                m_config.schema = std::move(target_schema);
            }
            else {
                update_schema(std::move(target_schema), target_schema_version);
            }

            if (!m_config.read_only) {
                // End the read transaction created to validation/update the
                // schema to avoid pinning the version even if the user never
                // actually reads data
                invalidate();
            }
        }
    }
    catch (...) {
        // Trying to unregister from the coordinator before we finish
        // construction will result in a deadlock
        m_coordinator = nullptr;
        throw;
=======
        translate_file_exception(config.path, config.read_only());
>>>>>>> 39248e24
    }
}

Realm::~Realm()
{
    if (m_coordinator) {
        m_coordinator->unregister_realm(this);
    }
}

Group& Realm::read_group()
{
    if (!m_group) {
        m_group = &const_cast<Group&>(m_shared_group->begin_read());
        add_schema_change_handler();
    }
    return *m_group;
}

SharedRealm Realm::get_shared_realm(Config config)
{
    auto coordinator = RealmCoordinator::get_coordinator(config.path);
    return coordinator->get_realm(std::move(config));
}

void Realm::set_schema(Schema schema, uint64_t version)
{
    schema.copy_table_columns_from(m_schema);
    m_schema = schema;
    m_coordinator->update_schema(schema, version);
}

bool Realm::read_schema_from_group_if_needed()
{
    // schema of read-only Realms can't change
    if (m_read_only_group)
        return false;

    Group& group = read_group();
    auto current_version = m_shared_group->get_version_of_current_transaction().version;
    if (m_schema_transaction_version == current_version)
        return false;

    m_schema = ObjectStore::schema_from_group(group);
    m_schema_version = ObjectStore::get_schema_version(group);
    m_schema_transaction_version = current_version;
    return true;
}

void Realm::reset_file_if_needed(Schema const& schema, uint64_t version, std::vector<SchemaChange>& required_changes)
{
    if (m_schema_version == ObjectStore::NotVersioned)
        return;
    if (m_schema_version == version && !ObjectStore::needs_migration(required_changes))
        return;

    // FIXME: this does not work if multiple processes try to open the file at
    // the same time, or even multiple threads if there is not any external
    // synchronization. The latter is probably fixable, but making it
    // multi-process-safe requires some sort of multi-process exclusive lock
    m_group = nullptr;
    m_shared_group = nullptr;
    m_history = nullptr;
    util::File::remove(m_config.path);

    open_with_config(m_config, m_history, m_shared_group, m_read_only_group, this);
    m_schema = ObjectStore::schema_from_group(read_group());
    m_schema_version = ObjectStore::get_schema_version(read_group());
    required_changes = m_schema.compare(schema);
}

void Realm::update_schema(Schema schema, uint64_t version, MigrationFunction migration_function)
{
    schema.validate();
    read_schema_from_group_if_needed();
    std::vector<SchemaChange> required_changes = m_schema.compare(schema);

    auto no_changes_required = [&] {
        switch (m_config.schema_mode) {
            case SchemaMode::Automatic:
                if (version < m_schema_version && m_schema_version != ObjectStore::NotVersioned) {
                    throw InvalidSchemaVersionException(m_schema_version, version);
                }
                if (version == m_schema_version) {
                    if (required_changes.empty()) {
                        set_schema(std::move(schema), version);
                        return true;
                    }
                    ObjectStore::verify_no_migration_required(required_changes);
                }
                return false;

            case SchemaMode::ReadOnly:
                if (version != m_schema_version)
                    throw InvalidSchemaVersionException(m_schema_version, version);
                ObjectStore::verify_no_migration_required(m_schema.compare(schema));
                set_schema(std::move(schema), version);
                return true;

            case SchemaMode::ResetFile:
                reset_file_if_needed(schema, version, required_changes);
                return required_changes.empty();

            case SchemaMode::Additive:
                if (required_changes.empty()) {
                    set_schema(std::move(schema), version);
                    return version == m_schema_version;
                }
                ObjectStore::verify_valid_additive_changes(required_changes);
                return false;

            case SchemaMode::Manual:
                if (version < m_schema_version && m_schema_version != ObjectStore::NotVersioned) {
                    throw InvalidSchemaVersionException(m_schema_version, version);
                }
                if (version == m_schema_version) {
                    ObjectStore::verify_no_changes_required(required_changes);
                    return true;
                }
                return false;
        }
        __builtin_unreachable();
    };

    if (no_changes_required())
        return;
    // Either the schema version has changed or we need to do non-migration changes

    m_group->set_schema_change_notification_handler(nullptr);
    transaction::begin_without_validation(*m_shared_group);
    add_schema_change_handler();

    // Cancel the write transaction if we exit this function before committing it
    struct WriteTransactionGuard {
        Realm& realm;
        ~WriteTransactionGuard() { if (realm.is_in_transaction()) realm.cancel_transaction(); }
    } write_transaction_guard{*this};

    // If beginning the write transaction advanced the version, then someone else
    // may have updated the schema and we need to re-read it
    // We can't just begin the write transaction before checking anything because
    // that means that write transactions would block opening Realms in other processes
    if (read_schema_from_group_if_needed()) {
        required_changes = m_schema.compare(schema);
        if (no_changes_required())
            return;
    }
    else if (m_config.delete_realm_if_migration_needed && current_schema_version != ObjectStore::NotVersioned) {
        // Delete realm rather than run migration if delete_realm_if_migration_needed is set and the Realm file exists.
        // FIXME: not a schema mismatch exception, but this is the exception used to signal the Realm file deletion.
        throw SchemaMismatchException(std::vector<ObjectSchemaValidationException>());
    }

    bool additive = m_config.schema_mode == SchemaMode::Additive;
    if (migration_function && !additive) {
        auto wrapper = [&] {
            SharedRealm old_realm(new Realm(m_config));
            old_realm->init(nullptr);
            // Need to open in read-write mode so that it uses a SharedGroup, but
            // users shouldn't actually be able to write via the old realm
            old_realm->m_config.schema_mode = SchemaMode::ReadOnly;

            migration_function(old_realm, shared_from_this(), m_schema);
        };
        ObjectStore::apply_schema_changes(read_group(), m_schema, m_schema_version,
                                          schema, version, m_config.schema_mode, required_changes, wrapper);
    }
    else {
        ObjectStore::apply_schema_changes(read_group(), m_schema, m_schema_version,
                                          schema, version, m_config.schema_mode, required_changes);
        REALM_ASSERT_DEBUG(additive || (required_changes = ObjectStore::schema_from_group(read_group()).compare(schema)).empty());
    }

    commit_transaction();
    m_coordinator->update_schema(m_schema, version);
}

void Realm::add_schema_change_handler()
{
    if (m_config.schema_mode == SchemaMode::Additive) {
        m_group->set_schema_change_notification_handler([&] {
            auto new_schema = ObjectStore::schema_from_group(read_group());
            auto required_changes = m_schema.compare(new_schema);
            ObjectStore::verify_valid_additive_changes(required_changes);
            m_schema.copy_table_columns_from(new_schema);
        });
    }
}

static void check_read_write(Realm *realm)
{
    if (realm->config().read_only()) {
        throw InvalidTransactionException("Can't perform transactions on read-only Realms.");
    }
}

void Realm::verify_thread() const
{
    if (m_thread_id != std::this_thread::get_id()) {
        throw IncorrectThreadException();
    }
}

void Realm::verify_in_write() const
{
    if (!is_in_transaction()) {
        throw InvalidTransactionException("Cannot modify managed objects outside of a write transaction.");
    }
}

bool Realm::is_in_transaction() const noexcept
{
    if (!m_shared_group) {
        return false;
    }
    return m_shared_group->get_transact_stage() == SharedGroup::transact_Writing;
}

void Realm::begin_transaction()
{
    check_read_write(this);
    verify_thread();

    if (is_in_transaction()) {
        throw InvalidTransactionException("The Realm is already in a write transaction");
    }

    // make sure we have a read transaction
    read_group();

    transaction::begin(*m_shared_group, m_binding_context.get(), m_config.schema_mode);
}

void Realm::commit_transaction()
{
    check_read_write(this);
    verify_thread();

    if (!is_in_transaction()) {
        throw InvalidTransactionException("Can't commit a non-existing write transaction");
    }

    transaction::commit(*m_shared_group, m_binding_context.get());
    m_coordinator->send_commit_notifications(*this);
}

void Realm::cancel_transaction()
{
    check_read_write(this);
    verify_thread();

    if (!is_in_transaction()) {
        throw InvalidTransactionException("Can't cancel a non-existing write transaction");
    }

    transaction::cancel(*m_shared_group, m_binding_context.get());
}

void Realm::invalidate()
{
    verify_thread();
    check_read_write(this);

    if (is_in_transaction()) {
        cancel_transaction();
    }
    if (!m_group) {
        return;
    }

    m_shared_group->end_read();
    m_group = nullptr;
}

bool Realm::compact()
{
    verify_thread();

    if (m_config.read_only()) {
        throw InvalidTransactionException("Can't compact a read-only Realm");
    }
    if (is_in_transaction()) {
        throw InvalidTransactionException("Can't compact a Realm within a write transaction");
    }

    Group& group = read_group();
    for (auto &object_schema : m_schema) {
        ObjectStore::table_for_object_type(group, object_schema.name)->optimize();
    }
    m_shared_group->end_read();
    m_group = nullptr;

    return m_shared_group->compact();
}

void Realm::write_copy(StringData path, BinaryData key)
{
    REALM_ASSERT(!key.data() || key.size() == 64);
    verify_thread();
    try {
        read_group().write(path, key.data());
    }
    catch (...) {
        translate_file_exception(path);
    }
}

void Realm::notify()
{
    if (is_closed()) {
        return;
    }

    verify_thread();

    if (m_shared_group->has_changed()) { // Throws
        if (m_binding_context) {
            m_binding_context->changes_available();
        }
        if (m_auto_refresh) {
            if (m_group) {
                m_coordinator->advance_to_ready(*this);
            }
            else if (m_binding_context) {
                m_binding_context->did_change({}, {});
            }
        }
    }
    else {
        m_coordinator->process_available_async(*this);
    }
}

bool Realm::refresh()
{
    verify_thread();
    check_read_write(this);

    // can't be any new changes if we're in a write transaction
    if (is_in_transaction()) {
        return false;
    }

    // advance transaction if database has changed
    if (!m_shared_group->has_changed()) { // Throws
        return false;
    }

    if (m_group) {
        transaction::advance(*m_shared_group, m_binding_context.get(), m_config.schema_mode);
        m_coordinator->process_available_async(*this);
    }
    else {
        // Create the read transaction
        read_group();
    }

    return true;
}

bool Realm::can_deliver_notifications() const noexcept
{
    if (m_config.read_only()) {
        return false;
    }

    if (m_binding_context && !m_binding_context->can_deliver_notifications()) {
        return false;
    }

    return true;
}

void Realm::notify_others() const
{
    m_coordinator->notify_others();
}

bool Realm::refresh_sync_access_token(std::string access_token, StringData path) {
    auto coordinator = realm::_impl::RealmCoordinator::get_existing_coordinator(path);
    if (coordinator) {
        coordinator->refresh_sync_access_token(std::move(access_token));
        return true;
    } else {
        return false;
    }
}

void Realm::refresh_sync_access_token(std::string access_token) {
    m_coordinator->refresh_sync_access_token(std::move(access_token));
}

uint64_t Realm::get_schema_version(const realm::Realm::Config &config)
{
    auto coordinator = RealmCoordinator::get_existing_coordinator(config.path);
    if (coordinator) {
        return coordinator->get_schema_version();
    }

    return ObjectStore::get_schema_version(Realm(config).read_group());
}

void Realm::close()
{
    invalidate();

    if (m_coordinator) {
        m_coordinator->unregister_realm(this);
    }

    m_group = nullptr;
    m_shared_group = nullptr;
    m_history = nullptr;
    m_read_only_group = nullptr;
    m_binding_context = nullptr;
    m_coordinator = nullptr;
}

util::Optional<int> Realm::file_format_upgraded_from_version() const
{
    if (upgrade_initial_version != upgrade_final_version) {
        return upgrade_initial_version;
    }
    return util::none;
}

MismatchedConfigException::MismatchedConfigException(StringData message, StringData path)
: std::logic_error(util::format(message.data(), path)) { }<|MERGE_RESOLUTION|>--- conflicted
+++ resolved
@@ -26,32 +26,15 @@
 #include "schema.hpp"
 #include "util/format.hpp"
 
+#include <realm/commit_log.hpp>
 #include <realm/group_shared.hpp>
-#include <realm/commit_log.hpp>
 #include <realm/sync/history.hpp>
 
 using namespace realm;
 using namespace realm::_impl;
 
-<<<<<<< HEAD
-Realm::Config::Config(const Config& c)
-: path(c.path)
-, encryption_key(c.encryption_key)
-, sync_server_url(c.sync_server_url)
-, sync_user_token(c.sync_user_token)
-, logger(c.logger)
-, schema_version(c.schema_version)
-, migration_function(c.migration_function)
-, delete_realm_if_migration_needed(c.delete_realm_if_migration_needed)
-, read_only(c.read_only)
-, in_memory(c.in_memory)
-, cache(c.cache)
-, disable_format_upgrade(c.disable_format_upgrade)
-, automatic_change_notifications(c.automatic_change_notifications)
-=======
 Realm::Realm(Config config)
 : m_config(std::move(config))
->>>>>>> 39248e24
 {
     open_with_config(m_config, m_history, m_shared_group, m_read_only_group, this);
 
@@ -181,59 +164,7 @@
         }
     }
     catch (...) {
-<<<<<<< HEAD
-        translate_file_exception(config.path, config.read_only);
-    }
-}
-
-void Realm::init(std::shared_ptr<RealmCoordinator> coordinator)
-{
-    m_coordinator = std::move(coordinator);
-
-    // if there is an existing realm at the current path steal its schema/column mapping
-    if (auto existing = m_coordinator->get_schema()) {
-        m_config.schema = std::make_unique<Schema>(*existing);
-        return;
-    }
-
-    try {
-        // otherwise get the schema from the group
-        auto target_schema = std::move(m_config.schema);
-        auto target_schema_version = m_config.schema_version;
-        m_config.schema_version = ObjectStore::get_schema_version(read_group());
-        m_config.schema = std::make_unique<Schema>(ObjectStore::schema_from_group(read_group()));
-
-        // if a target schema is supplied, verify that it matches or migrate to
-        // it, as neeeded
-        if (target_schema) {
-            if (m_config.read_only) {
-                if (m_config.schema_version == ObjectStore::NotVersioned) {
-                    throw UninitializedRealmException("Can't open an un-initialized Realm without a Schema");
-                }
-                target_schema->validate();
-                ObjectStore::verify_schema(*m_config.schema, *target_schema, true);
-                m_config.schema = std::move(target_schema);
-            }
-            else {
-                update_schema(std::move(target_schema), target_schema_version);
-            }
-
-            if (!m_config.read_only) {
-                // End the read transaction created to validation/update the
-                // schema to avoid pinning the version even if the user never
-                // actually reads data
-                invalidate();
-            }
-        }
-    }
-    catch (...) {
-        // Trying to unregister from the coordinator before we finish
-        // construction will result in a deadlock
-        m_coordinator = nullptr;
-        throw;
-=======
         translate_file_exception(config.path, config.read_only());
->>>>>>> 39248e24
     }
 }
 
@@ -381,11 +312,6 @@
         if (no_changes_required())
             return;
     }
-    else if (m_config.delete_realm_if_migration_needed && current_schema_version != ObjectStore::NotVersioned) {
-        // Delete realm rather than run migration if delete_realm_if_migration_needed is set and the Realm file exists.
-        // FIXME: not a schema mismatch exception, but this is the exception used to signal the Realm file deletion.
-        throw SchemaMismatchException(std::vector<ObjectSchemaValidationException>());
-    }
 
     bool additive = m_config.schema_mode == SchemaMode::Additive;
     if (migration_function && !additive) {
@@ -607,6 +533,38 @@
     return true;
 }
 
+uint64_t Realm::get_schema_version(const realm::Realm::Config &config)
+{
+    auto coordinator = RealmCoordinator::get_existing_coordinator(config.path);
+    if (coordinator) {
+        return coordinator->get_schema_version();
+    }
+
+    return ObjectStore::get_schema_version(Realm(config).read_group());
+}
+
+void Realm::close()
+{
+    if (m_coordinator) {
+        m_coordinator->unregister_realm(this);
+    }
+
+    m_group = nullptr;
+    m_shared_group = nullptr;
+    m_history = nullptr;
+    m_read_only_group = nullptr;
+    m_binding_context = nullptr;
+    m_coordinator = nullptr;
+}
+
+util::Optional<int> Realm::file_format_upgraded_from_version() const
+{
+    if (upgrade_initial_version != upgrade_final_version) {
+        return upgrade_initial_version;
+    }
+    return util::none;
+}
+
 void Realm::notify_others() const
 {
     m_coordinator->notify_others();
@@ -626,39 +584,5 @@
     m_coordinator->refresh_sync_access_token(std::move(access_token));
 }
 
-uint64_t Realm::get_schema_version(const realm::Realm::Config &config)
-{
-    auto coordinator = RealmCoordinator::get_existing_coordinator(config.path);
-    if (coordinator) {
-        return coordinator->get_schema_version();
-    }
-
-    return ObjectStore::get_schema_version(Realm(config).read_group());
-}
-
-void Realm::close()
-{
-    invalidate();
-
-    if (m_coordinator) {
-        m_coordinator->unregister_realm(this);
-    }
-
-    m_group = nullptr;
-    m_shared_group = nullptr;
-    m_history = nullptr;
-    m_read_only_group = nullptr;
-    m_binding_context = nullptr;
-    m_coordinator = nullptr;
-}
-
-util::Optional<int> Realm::file_format_upgraded_from_version() const
-{
-    if (upgrade_initial_version != upgrade_final_version) {
-        return upgrade_initial_version;
-    }
-    return util::none;
-}
-
 MismatchedConfigException::MismatchedConfigException(StringData message, StringData path)
 : std::logic_error(util::format(message.data(), path)) { }