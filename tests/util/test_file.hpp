--- conflicted
+++ resolved
@@ -27,22 +27,12 @@
 #if REALM_ENABLE_SYNC
 #include <realm/sync/client.hpp>
 #include <realm/sync/server.hpp>
-<<<<<<< HEAD
-#endif
-
-namespace realm {
-namespace _impl {
-    class AdminRealmManager;
-}
-}
-=======
 
 namespace realm {
 struct SyncConfig;
 }
 
 #endif
->>>>>>> d59378c9
 
 struct TestFile : realm::Realm::Config {
     TestFile();
@@ -65,13 +55,6 @@
 
 #if REALM_ENABLE_SYNC
 
-<<<<<<< HEAD
-=======
-struct SyncTestFile : TestFile {
-    SyncTestFile(const realm::SyncConfig&);
-};
-
->>>>>>> d59378c9
 #define TEST_ENABLE_SYNC_LOGGING 0 // change to 1 to enable logging
 
 struct TestLogger : realm::util::Logger::LevelThreshold, realm::util::Logger {
@@ -80,10 +63,6 @@
     TestLogger() : Logger::LevelThreshold(), Logger(static_cast<Logger::LevelThreshold&>(*this)) { }
 
     static realm::sync::Server::Config server_config();
-<<<<<<< HEAD
-    static realm::sync::Client::Config client_config();
-=======
->>>>>>> d59378c9
 };
 
 class SyncServer {
