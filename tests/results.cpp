--- conflicted
+++ resolved
@@ -2483,14 +2483,9 @@
     #define REQUIRE_ORDER(sort, ...) do { \
         ObjKeys expected({__VA_ARGS__}); \
         auto results = sort; \
-<<<<<<< HEAD
-        for (size_t i = 0; i < 4; ++i) \
-            REQUIRE(results.get(i).get_key() == expected[i]); \
-=======
         REQUIRE(results.size() == expected.size()); \
         for (size_t i = 0; i < expected.size(); ++i) \
-            REQUIRE(results.get(i).get_index() == expected[i]); \
->>>>>>> 362b8866
+            REQUIRE(results.get(i).get_key() == expected[i]); \
     } while (0)
 
     SECTION("sort on single property") {
@@ -2695,7 +2690,7 @@
 
     InMemoryTestFile config;
     config.automatic_change_notifications = false;
-    config.cache = false;
+    // config.cache = false;
     config.schema = Schema{
         {"AllTypes", {
             {"pk", PropertyType::Int, Property::IsPrimary{true}},
@@ -2725,7 +2720,8 @@
     auto realm = Realm::get_shared_realm(config);
     auto table = realm->read_group().get_table("class_AllTypes");
     realm->begin_transaction();
-    table->add_empty_row(2);
+    table->create_object();
+    table->create_object();
     realm->commit_transaction();
     Results r(realm, *table);
 
@@ -2754,98 +2750,100 @@
 
         r.set_property_value<util::Any>(ctx, "bool", util::Any(true));
         for (size_t i = 0; i < r.size(); i++) {
-            CHECK(r.get(i).get_bool(1) == true);
+            CHECK(r.get(i).get<Bool>("bool") == true);
         }
 
         r.set_property_value(ctx, "int", util::Any(INT64_C(42)));
         for (size_t i = 0; i < r.size(); i++) {
-            CHECK(r.get(i).get_int(2) == 42);
+            CHECK(r.get(i).get<Int>("int") == 42);
         }
 
         r.set_property_value(ctx, "float", util::Any(1.23f));
         for (size_t i = 0; i < r.size(); i++) {
-            CHECK(r.get(i).get_float(3) == 1.23f);
+            CHECK(r.get(i).get<float>("float") == 1.23f);
         }
 
         r.set_property_value(ctx, "double", util::Any(1.234));
         for (size_t i = 0; i < r.size(); i++) {
-            CHECK(r.get(i).get_double(4) == 1.234);
+            CHECK(r.get(i).get<double>("double") == 1.234);
         }
 
         r.set_property_value(ctx, "string", util::Any(std::string("abc")));
         for (size_t i = 0; i < r.size(); i++) {
-            CHECK(r.get(i).get_string(5) == "abc");
+            CHECK(r.get(i).get<String>("string") == "abc");
         }
 
         r.set_property_value(ctx, "data", util::Any(std::string("abc")));
         for (size_t i = 0; i < r.size(); i++) {
-            CHECK(r.get(i).get_binary(6) == BinaryData("abc", 3));
+            CHECK(r.get(i).get<Binary>("data") == BinaryData("abc", 3));
         }
 
         util::Any timestamp = Timestamp(1, 2);
         r.set_property_value(ctx, "date", timestamp);
         for (size_t i = 0; i < r.size(); i++) {
-            CHECK(r.get(i).get_timestamp(7) == any_cast<Timestamp>(timestamp));
-        }
-
-        size_t object_ndx = table->add_empty_row();
-        Object linked_obj(realm, "AllTypes", object_ndx);
+            CHECK(r.get(i).get<Timestamp>("date") == any_cast<Timestamp>(timestamp));
+        }
+
+        ObjKey object_key = table->create_object().get_key();
+        Object linked_obj(realm, "AllTypes", object_key);
         r.set_property_value(ctx, "object", util::Any(linked_obj));
         for (size_t i = 0; i < r.size(); i++) {
-            CHECK(r.get(i).get_link(8) == object_ndx);
-        }
-
-        size_t list_object_ndx = table->add_empty_row();
-        Object list_object(realm, "AllTypes", list_object_ndx);
+            CHECK(r.get(i).get<ObjKey>("object") == object_key);
+        }
+
+        ObjKey list_object_key = table->create_object().get_key();
+        Object list_object(realm, "AllTypes", list_object_key);
         r.set_property_value(ctx, "list", util::Any(AnyVector{list_object, list_object}));
         for (size_t i = 0; i < r.size(); i++) {
-            auto list = r.get(i).get_linklist(9);
-            CHECK(list->size() == 2);
-            CHECK(list->get(0).get_index() == list_object_ndx);
-            CHECK(list->get(1).get_index() == list_object_ndx);
-        }
-
-        auto check_array = [&](size_t col, auto... values) {
+            auto list = r.get(i).get_linklist("list");
+            CHECK(list.size() == 2);
+            CHECK(list.get(0) == list_object_key);
+            CHECK(list.get(1) == list_object_key);
+        }
+
+        auto check_array = [&](ColKey col, auto val0, auto... values) {
             size_t rows = r.size();
             for (size_t i = 0; i < rows; ++i) {
-                RowExpr row = r.get(i);
-                auto table = row.get_subtable(col);
-                size_t j = 0;
+                Obj row = r.get(i);
+                auto array = row.get_list<decltype(val0)>(col);
+                CAPTURE(0);
+                REQUIRE(val0 == array.get(0));
+                size_t j = 1;
                 for (auto& value : {values...}) {
                     CAPTURE(j);
-                    REQUIRE(j < row.get_subtable_size(col));
-                    REQUIRE(value == table->get<typename std::decay<decltype(value)>::type>(0, j));
+                    REQUIRE(j < array.size());
+                    REQUIRE(value == array.get(j));
                     ++j;
                 }
             }
         };
 
         r.set_property_value(ctx, "bool array", util::Any(AnyVec{true, false}));
-        check_array(10, true, false);
+        check_array(table->get_column_key("bool array"), true, false);
 
         r.set_property_value(ctx, "int array", util::Any(AnyVec{INT64_C(5), INT64_C(6)}));
-        check_array(11, INT64_C(5), INT64_C(6));
+        check_array(table->get_column_key("int array"), INT64_C(5), INT64_C(6));
 
         r.set_property_value(ctx, "float array", util::Any(AnyVec{1.1f, 2.2f}));
-        check_array(12, 1.1f, 2.2f);
+        check_array(table->get_column_key("float array"), 1.1f, 2.2f);
 
         r.set_property_value(ctx, "double array", util::Any(AnyVec{3.3, 4.4}));
-        check_array(13, 3.3, 4.4);
+        check_array(table->get_column_key("double array"), 3.3, 4.4);
 
         r.set_property_value(ctx, "string array", util::Any(AnyVec{"a"s, "b"s, "c"s}));
-        check_array(14, StringData("a"), StringData("b"), StringData("c"));
+        check_array(table->get_column_key("string array"), StringData("a"), StringData("b"), StringData("c"));
  
         r.set_property_value(ctx, "data array", util::Any(AnyVec{"d"s, "e"s, "f"s}));
-        check_array(15, BinaryData("d",1), BinaryData("e",1), BinaryData("f",1));
+        check_array(table->get_column_key("data array"), BinaryData("d",1), BinaryData("e",1), BinaryData("f",1));
 
         r.set_property_value(ctx, "date array", util::Any(AnyVec{Timestamp(10,20), Timestamp(20,30), Timestamp(30,40)}));
-        check_array(16, Timestamp(10,20), Timestamp(20,30), Timestamp(30,40));
+        check_array(table->get_column_key("date array"), Timestamp(10,20), Timestamp(20,30), Timestamp(30,40));
     }
 }
 
 TEST_CASE("results: limit", "[limit]") {
     InMemoryTestFile config;
-    config.cache = false;
+    // config.cache = false;
     config.automatic_change_notifications = false;
     config.schema = Schema{
         {"object", {
@@ -2855,11 +2853,11 @@
 
     auto realm = Realm::get_shared_realm(config);
     auto table = realm->read_group().get_table("class_object");
+    auto col = table->get_column_key("value");
 
     realm->begin_transaction();
-    table->add_empty_row(8);
     for (int i = 0; i < 8; ++i) {
-        table->set_int(0, i, (i + 2) % 4);
+        table->create_object().set(col, (i + 2) % 4);
     }
     realm->commit_transaction();
     Results r(realm, *table);
@@ -2911,8 +2909,8 @@
             if (notification_calls == 0) {
                 REQUIRE(c.empty());
                 REQUIRE(r.size() == 2);
-                REQUIRE(r.get(0).get_int(0) == 3);
-                REQUIRE(r.get(1).get_int(0) == 2);
+                REQUIRE(r.get(0).get<Int>(col) == 3);
+                REQUIRE(r.get(1).get<Int>(col) == 2);
             } else if (notification_calls == 1) {
                 REQUIRE(!c.empty());
                 REQUIRE_INDICES(c.insertions, 0);
@@ -2920,16 +2918,15 @@
                 REQUIRE(c.moves.size() == 0);
                 REQUIRE(c.modifications.count() == 0);
                 REQUIRE(r.size() == 2);
-                REQUIRE(r.get(0).get_int(0) == 5);
-                REQUIRE(r.get(1).get_int(0) == 3);
+                REQUIRE(r.get(0).get<Int>(col) == 5);
+                REQUIRE(r.get(1).get<Int>(col) == 3);
             }
             ++notification_calls;
         });
         advance_and_notify(*realm);
         REQUIRE(notification_calls == 1);
         realm->begin_transaction();
-        table->add_empty_row(1);
-        table->set_int(0, 8, 5);
+        table->create_object().set(col, 5);
         realm->commit_transaction();
         advance_and_notify(*realm);
         REQUIRE(notification_calls == 2);
@@ -2956,7 +2953,7 @@
         advance_and_notify(*realm);
         REQUIRE(notification_calls == 1);
         realm->begin_transaction();
-        table->set_int(0, 1, 5);
+        table->get_object(1).set(col, 5);
         realm->commit_transaction();
         advance_and_notify(*realm);
         REQUIRE(notification_calls == 2);
